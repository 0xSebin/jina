from typing import Type

from . import BaseNdArray
from .dense import BaseDenseNdArray
from .dense.numpy import DenseNdArray
from .sparse import BaseSparseNdArray
from .sparse.scipy import SparseNdArray
from ...proto import jina_pb2

__all__ = ['NdArray']


class NdArray(BaseNdArray):
    """
    :class:`NdArray` is one of the **primitive data type** in Jina.
    It offers a Pythonic interface to allow users access and manipulate
    :class:`jina.jina_pb2.NdArrayProto` object without working with Protobuf itself.
    A generic view of the Protobuf NdArray, unifying the view of DenseNdArray and SparseNdArray
    This class should be used in nearly all the Jina context.
    Simple usage:
    .. highlight:: python
    .. code-block:: python
        # start from empty proto
        a = NdArray()
        # start from an existig proto
        a = NdArray(doc.embedding)
        # set value
        a.value = np.random.random([10, 5])
        # get value
        print(a.value)
        # set value to a TF sparse tensor
        a.is_sparse = True
        a.value = SparseTensor(...)
        print(a.value)
    Advanced usage:
    :class:`NdArray` also takes a dense NdArray and a sparse NdArray constructor
    as arguments. You can consider them as the backend for dense and sparse NdArray. The combination
    is your choice, it could be:
    .. highlight:: python
    .. code-block:: python
        # numpy (dense) + scipy (sparse)
        from .dense.numpy import DenseNdArray
        from .sparse.scipy import SparseNdArray
        NdArray(dense_cls=DenseNdArray, sparse_cls=SparseNdArray)
        # numpy (dense) + pytorch (sparse)
        from .dense.numpy import DenseNdArray
        from .sparse.pytorch import SparseNdArray
        NdArray(dense_cls=DenseNdArray, sparse_cls=SparseNdArray)
        # numpy (dense) + tensorflow (sparse)
        from .dense.numpy import DenseNdArray
        from .sparse.tensorflow import SparseNdArray
        NdArray(dense_cls=DenseNdArray, sparse_cls=SparseNdArray)
    Once you set `sparse_cls`, it will only accept the data type in that particular type.
    That is, you can not use a :class:`NdArray` equipped with Tensorflow sparse to
    set/get Pytorch or Scipy sparse matrices.
    :param proto: the protobuf message, when not given then create a new one via :meth:`get_null_proto`
    :param is_sparse: if the ndarray is sparse, can be changed later
    :param dense_cls: the to-be-used class for DenseNdArray when `is_sparse=False`
    :param sparse_cls: the to-be-used class for SparseNdArray when `is_sparse=True`
    :param args: additional positional arguments stored as member and used for the parent initialization
    :param kwargs: additional key value arguments stored as member and used for the parent initialization
    """

    def __init__(
        self,
        proto: 'jina_pb2.NdArrayProto' = None,
        is_sparse: bool = False,
        dense_cls: Type['BaseDenseNdArray'] = DenseNdArray,
        sparse_cls: Type['BaseSparseNdArray'] = SparseNdArray,
        *args,
        **kwargs
    ):
        self._is_sparse = is_sparse
        self.dense_cls = dense_cls
        self.sparse_cls = sparse_cls

        self._pb_body = self.null_proto()

        self._args = args
        self._kwargs = kwargs

<<<<<<< HEAD
        if self._is_sparse:
            self._ndarray = self.sparse_cls(self._pb_body.sparse, **self._kwargs)
        else:
            self._ndarray = self.dense_cls(self._pb_body.dense)

        super().__init__(proto, *args, **kwargs)

=======
>>>>>>> 94846817
    def null_proto(self):
        """
        Get the new protobuf representation.
        :return: ndarray proto instance
        """
        return jina_pb2.NdArrayProto()

    @property
    def value(self):
        """
        Get the value of protobuf and return in corresponding type.
        :return: value
        """
        stype = self._pb_body.WhichOneof('content')
        if stype == 'dense':
            return self.dense_cls(self._pb_body.dense).value
        elif stype == 'sparse':
            return self.sparse_cls(self._pb_body.sparse, **self._kwargs).value

    @value.setter
    def value(self, value):
        """
        Set the value of protobuf and with :param:`value`.
        :param value: value to set
        """
        if self.is_sparse:
            self.sparse_cls(self._pb_body.sparse).value = value
        else:
            self.dense_cls(self._pb_body.dense).value = value

    @property
    def is_sparse(self):
        """
        Returns whether the NdArrayis sparse or not

        :return: is_sparse
        """
        return self._is_sparse

    @is_sparse.setter
    def is_sparse(self, value: bool):
        """
        Sets is_sparse

        :param value: value to set
        """
        self._is_sparse = value
        if self._is_sparse:
            self._ndarray = self.sparse_cls(self._pb_body.sparse, **self._kwargs)
        else:
            self._ndarray = self.dense_cls(self._pb_body.dense)

    def _build_content_dict(self):
        return {'value': self.value, 'is_sparse': self.is_sparse}<|MERGE_RESOLUTION|>--- conflicted
+++ resolved
@@ -79,7 +79,6 @@
         self._args = args
         self._kwargs = kwargs
 
-<<<<<<< HEAD
         if self._is_sparse:
             self._ndarray = self.sparse_cls(self._pb_body.sparse, **self._kwargs)
         else:
@@ -87,8 +86,6 @@
 
         super().__init__(proto, *args, **kwargs)
 
-=======
->>>>>>> 94846817
     def null_proto(self):
         """
         Get the new protobuf representation.
@@ -102,11 +99,7 @@
         Get the value of protobuf and return in corresponding type.
         :return: value
         """
-        stype = self._pb_body.WhichOneof('content')
-        if stype == 'dense':
-            return self.dense_cls(self._pb_body.dense).value
-        elif stype == 'sparse':
-            return self.sparse_cls(self._pb_body.sparse, **self._kwargs).value
+        return self._ndarray.value
 
     @value.setter
     def value(self, value):
@@ -114,10 +107,7 @@
         Set the value of protobuf and with :param:`value`.
         :param value: value to set
         """
-        if self.is_sparse:
-            self.sparse_cls(self._pb_body.sparse).value = value
-        else:
-            self.dense_cls(self._pb_body.dense).value = value
+        self._ndarray.value = value
 
     @property
     def is_sparse(self):
