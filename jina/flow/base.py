--- conflicted
+++ resolved
@@ -1230,15 +1230,9 @@
   "theme": "base",
   "themeVariables": {
       "primaryColor": "#fff",
-<<<<<<< HEAD
-      "primaryBorderColor": "none",
-      "mainBkg": "#32C8CD",
-      "clusterBkg": "#FBCB6726",
-=======
       "primaryBorderColor": "#fff",
       "mainBkg": "#32C8CD",
       "clusterBkg": "#EEEDE78C",
->>>>>>> 3a8b1992
       "secondaryBorderColor": "none",
       "tertiaryBorderColor": "none",
       "lineColor": "#a6d8da"
