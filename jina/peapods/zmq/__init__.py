--- conflicted
+++ resolved
@@ -539,7 +539,6 @@
             # wait until the close signal is received
             time.sleep(0.01)
             if flush:
-<<<<<<< HEAD
                 socket_names = {0: 'INPUT', 1: 'OUTPUT', 2: 'CONTROL', 3: 'SPECIAL'}
                 for i, s in enumerate(self.opened_socks):
                     print(
@@ -549,17 +548,13 @@
                     print(
                         f' zmqstreamlet receiving? {s.receiving()} and sending? {s.sending()}'
                     )
-                    s.flush()
+                    events = s.flush()
+                    self.logger.debug(f'Handled #{events} during flush of socket')
                     print(
                         f' CLOSING zmqstreamlet DONE flushing {socket_names.get(i, "NONE")} socket',
                         flush=True,
                     )
             print(f' CLOSING zmqstreamlet super close', flush=True)
-=======
-                for s in self.opened_socks:
-                    events = s.flush()
-                    self.logger.debug(f'Handled #{events} during flush of socket')
->>>>>>> e74e7b4e
             super().close()
             print(f' CLOSING zmqstreamlet super close DONE', flush=True)
             if hasattr(self, 'io_loop'):
