__copyright__ = "Copyright (c) 2020 Jina AI Limited. All rights reserved."
__license__ = "Apache-2.0"

import os
import asyncio
import time
from pathlib import Path

from .pea import BasePea
from .zmq import send_ctrl_message, Zmqlet
from .. import __ready_msg__
from ..helper import is_valid_local_config_source, kwargs2list, get_non_defaults_args
from ..logging import JinaLogger


class ContainerPea(BasePea):
    """A BasePea that wraps another "dockerized" BasePea

    It requires a docker-corresponding valid ``args.uses``.
    """

    def docker_run(self):
        import docker
        self._client = docker.from_env()

        # the image arg should be ignored otherwise it keeps using ContainerPea in the container
        # basically all args in BasePea-docker arg group should be ignored.
        # this prevent setting containerPea twice
        from ..parser import set_pea_parser
        non_defaults = get_non_defaults_args(self.args, set_pea_parser(),
                                             taboo={'uses', 'entrypoint', 'volumes', 'pull_latest'})

        if self.args.pull_latest:
            self.logger.warning(f'pulling {self.args.uses}, this could take a while. if you encounter '
                                f'timeout error due to pulling takes to long, then please set '
                                f'"timeout-ready" to a larger value.')
            self._client.images.pull(self.args.uses)

        _volumes = {}
        if self.args.uses_internal:
            if os.path.exists(self.args.uses_internal):
                # external YAML config, need to be volumed into the container
                # uses takes value from uses_internal
                non_defaults['uses'] = '/' + os.path.basename(self.args.uses_internal)
                _volumes[os.path.abspath(self.args.uses_internal)] = {'bind': non_defaults['uses'], 'mode': 'ro'}
            elif not is_valid_local_config_source(self.args.uses_internal):
                raise FileNotFoundError(
                    f'"uses_internal" {self.args.uses_internal} is not like a path, please check it')
        if self.args.volumes:
            for p in self.args.volumes:
                Path(os.path.abspath(p)).mkdir(parents=True, exist_ok=True)
                _p = '/' + os.path.basename(p)
                _volumes[os.path.abspath(p)] = {'bind': _p, 'mode': 'rw'}

        _expose_port = [self.args.port_ctrl]
        if self.args.socket_in.is_bind:
            _expose_port.append(self.args.port_in)
        if self.args.socket_out.is_bind:
            _expose_port.append(self.args.port_out)

        from sys import platform
        if platform in ('linux', 'linux2'):
            net_mode = 'host'
        else:
            net_mode = None

        _args = kwargs2list(non_defaults)
        ports = {f'{v}/tcp': v for v in _expose_port} if not net_mode else None
        self._container = self._client.containers.run(self.args.uses, _args,
                                                      detach=True, auto_remove=True,
                                                      ports=ports,
                                                      name=self.name,
                                                      volumes=_volumes,
                                                      network_mode=net_mode,
                                                      entrypoint=self.args.entrypoint)

        # Related to potential docker-in-docker communication. If `ContainerPea` lives already inside a container.
        # it will need to communicate using the `bridge` network.
        if platform in ('linux', 'linux2'):
            try:
                bridge_network = self._client.networks.get('bridge')
                if bridge_network:
                    self.ctrl_addr, self.ctrl_with_ipc = Zmqlet.get_ctrl_address(
                        bridge_network.attrs['IPAM']['Config'][0]['Gateway'],
                        self.args.port_ctrl,
                        self.args.ctrl_with_ipc)
            except Exception as exc:
                self.logger.warning(f'Unable to set control address from "bridge" network: {repr(exc)}'
                                    f' Control address set to {self.ctrl_addr}')
            finally:
                pass
        # wait until the container is ready
        self.logger.info('waiting ready signal from the container')

    def loop_body(self):
        """Direct the log from the container to local console """

        def check_ready():
            # TODO: This needs to be fixed, sleep needs to be awaited
            while not self.is_ready:
                time.sleep(0.1)
            self.is_ready_event.set()
            self.logger.success(__ready_msg__)
            return True

        async def _loop_body():
            import docker
            loop = asyncio.get_event_loop()
            loop.run_in_executor(None, check_ready)

            logger = JinaLogger('🐳', **vars(self.args))

            with logger:
                try:
                    for line in self._container.logs(stream=True):
                        logger.info(line.strip().decode())
                except docker.errors.NotFound:
                    self.logger.error('the container can not be started, check your arguments, entrypoint')

        asyncio.run(_loop_body())

    def loop_teardown(self):
        """Stop the container """
        if getattr(self, '_container', None):
            import docker
            try:
                self._container.stop()
            except docker.errors.NotFound:
                self.logger.warning(
                    'the container is already shutdown (mostly because of some error inside the container)')
        if getattr(self, '_client', None):
            self._client.close()

<<<<<<< HEAD
    def run(self):
        """Start the request loop of this BasePea. It will listen to the network protobuf message via ZeroMQ. """
        try:
            self.docker_run()
            self.loop_body()
        except KeyboardInterrupt:
            self.logger.info('Loop interrupted by user')
        except SystemError as ex:
            self.logger.error(f'SystemError interrupted pea loop {repr(ex)}')
        except Exception as ex:
            self.logger.critical(f'unknown exception: {repr(ex)}', exc_info=True)
        finally:
            self.loop_teardown()
            self.unset_ready()
            self.is_shutdown.set()
=======
    @property
    def status(self):
        """Send the control signal ``STATUS`` to itself and return the status """
        if getattr(self, 'ctrl_addr'):
            return send_ctrl_message(self.ctrl_addr, 'STATUS',
                                     timeout=self.args.timeout_ctrl)

    @property
    def is_ready(self) -> bool:
        status = self.status
        return status and status.is_ready

    def close(self) -> None:
        self.send_terminate_signal()
        if not self.daemon:
            self.logger.close()
            self.join()
>>>>>>> 41cc7873
<|MERGE_RESOLUTION|>--- conflicted
+++ resolved
@@ -131,7 +131,6 @@
         if getattr(self, '_client', None):
             self._client.close()
 
-<<<<<<< HEAD
     def run(self):
         """Start the request loop of this BasePea. It will listen to the network protobuf message via ZeroMQ. """
         try:
@@ -147,7 +146,7 @@
             self.loop_teardown()
             self.unset_ready()
             self.is_shutdown.set()
-=======
+
     @property
     def status(self):
         """Send the control signal ``STATUS`` to itself and return the status """
@@ -158,11 +157,4 @@
     @property
     def is_ready(self) -> bool:
         status = self.status
-        return status and status.is_ready
-
-    def close(self) -> None:
-        self.send_terminate_signal()
-        if not self.daemon:
-            self.logger.close()
-            self.join()
->>>>>>> 41cc7873
+        return status and status.is_ready