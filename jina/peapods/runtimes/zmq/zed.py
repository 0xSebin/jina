--- conflicted
+++ resolved
@@ -194,12 +194,8 @@
         this message if its envelope's  status is not ERROR, else skip handling of message.
 
         .. note::
-<<<<<<< HEAD
             _handle does not handle explicitly a message because they are taken from `runtime` properties to handle message with multiple parts
             in an easy way
-=======
-            Handle does not handle explicitly message because it may wait for different messages when different parts are expected
->>>>>>> dc5ab2b9
         :return: ZEDRuntime procedure.
         """
 
