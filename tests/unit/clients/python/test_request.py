from jina.clients.python.request import _generate
from jina.proto import jina_pb2
from jina.drivers.helper import pb2array
from tests import JinaTestCase

import numpy as np


class RequestTestCase(JinaTestCase):

    def test_request_generate_lines(self):
        def random_lines(num_lines):
            for j in range(1, num_lines + 1):
                yield f'i\'m dummy doc {j}'

        req = _generate(data=random_lines(100), batch_size=100)

        request = next(req)
        self.assertEqual(len(request.index.docs), 100)
        for index, doc in enumerate(request.index.docs, 1):
            self.assertEqual(doc.length, 100)
            self.assertEqual(doc.mime_type, 'text/plain')
            self.assertEqual(doc.text, f'i\'m dummy doc {index}')

    def test_request_generate_lines_from_list(self):
        def random_lines(num_lines):
            return [f'i\'m dummy doc {j}' for j in range(1, num_lines + 1)]

        req = _generate(data=random_lines(100), batch_size=100)

        request = next(req)
        self.assertEqual(len(request.index.docs), 100)
        for index, doc in enumerate(request.index.docs, 1):
            self.assertEqual(doc.length, 100)
            self.assertEqual(doc.mime_type, 'text/plain')
            self.assertEqual(doc.text, f'i\'m dummy doc {index}')

    def test_request_generate_lines_with_fake_url(self):
        def random_lines(num_lines):
            for j in range(1, num_lines + 1):
                yield f'https://github.com i\'m dummy doc {j}'

        req = _generate(data=random_lines(100), batch_size=100)

        request = next(req)
        self.assertEqual(len(request.index.docs), 100)
        for index, doc in enumerate(request.index.docs, 1):
            self.assertEqual(doc.length, 100)
            self.assertEqual(doc.mime_type, 'text/plain')
            self.assertEqual(doc.text, f'https://github.com i\'m dummy doc {index}')

    def test_request_generate_bytes(self):
        def random_lines(num_lines):
            for j in range(1, num_lines + 1):
                yield f'i\'m dummy doc {j}'.encode('utf8')

        req = _generate(data=random_lines(100), batch_size=100)

        request = next(req)
        self.assertEqual(len(request.index.docs), 100)
        for index, doc in enumerate(request.index.docs, 1):
            self.assertEqual(doc.length, 100)
            self.assertEqual(doc.mime_type, 'text/plain')
            self.assertEqual(doc.buffer.decode(), f'i\'m dummy doc {index}')

    def test_request_generate_docs(self):
        def random_docs(num_docs):
            for j in range(1, num_docs + 1):
                doc = jina_pb2.Document()
                doc.text = f'i\'m dummy doc {j}'
                doc.offset = 1000
<<<<<<< HEAD
                doc.tags['id'] = 1000  # this will be ignored
                doc.granularity = 3  # this will be ignored
=======
                doc.id = 1000  # this will be ignored

>>>>>>> 0bbdb2b5
                doc.mime_type = 'mime_type'
                yield doc

        req = _generate(data=random_docs(100), batch_size=100)

        request = next(req)
        self.assertEqual(len(request.index.docs), 100)
        for index, doc in enumerate(request.index.docs, 1):
            self.assertEqual(doc.length, 100)
            self.assertEqual(doc.mime_type, 'mime_type')
            self.assertEqual(doc.text, f'i\'m dummy doc {index}')
            self.assertEqual(doc.offset, 1000)

    def test_request_generate_numpy_arrays(self):

        input_array = np.random.random([10, 10])

        req = _generate(data=input_array, batch_size=5)

        request = next(req)
        self.assertEqual(len(request.index.docs), 5)
        for index, doc in enumerate(request.index.docs, 1):
            self.assertEqual(doc.length, 5)
            self.assertEqual(pb2array(doc.blob).shape, (10,))
            self.assertEqual(doc.blob.shape, [10])

        request = next(req)
        self.assertEqual(len(request.index.docs), 5)
        for index, doc in enumerate(request.index.docs, 1):
            self.assertEqual(doc.length, 5)
            self.assertEqual(pb2array(doc.blob).shape, (10,))
            self.assertEqual(doc.blob.shape, [10])

    def test_request_generate_numpy_arrays_iterator(self):

        input_array = np.random.random([10, 10])

        def generator():
            for array in input_array:
                yield array

        req = _generate(data=generator(), batch_size=5)

        request = next(req)
        self.assertEqual(len(request.index.docs), 5)
        for index, doc in enumerate(request.index.docs, 1):
            self.assertEqual(doc.length, 5)
            self.assertEqual(pb2array(doc.blob).shape, (10, ))
            self.assertEqual(doc.blob.shape, [10])

        request = next(req)
        self.assertEqual(len(request.index.docs), 5)
        for index, doc in enumerate(request.index.docs, 1):
            self.assertEqual(doc.length, 5)
            self.assertEqual(pb2array(doc.blob).shape, (10, ))
<<<<<<< HEAD
            self.assertEqual(doc.blob.shape, [10])

    def test_request_generate_docs_with_different_granularity(self):
        def random_docs(num_docs):
            for j in range(1, num_docs + 1):
                doc = jina_pb2.Document()
                doc.text = f'i\'m dummy doc {j}'
                doc.offset = 1000
                doc.tags['id'] = 1000  # this will be ignored
                doc.granularity = 3  # this will be overriden by _generate granularity param
                doc.mime_type = 'mime_type'
                yield doc

        req = _generate(data=random_docs(100), batch_size=100, granularity=5)

        request = next(req)
        self.assertEqual(len(request.index.docs), 100)
        for index, doc in enumerate(request.index.docs, 1):
            self.assertEqual(doc.length, 100)
            self.assertEqual(doc.mime_type, 'mime_type')
            self.assertEqual(doc.granularity, 5)
            self.assertEqual(doc.text, f'i\'m dummy doc {index}')
            self.assertEqual(doc.offset, 1000)
=======
            self.assertEqual(doc.blob.shape, [10])
>>>>>>> 0bbdb2b5
<|MERGE_RESOLUTION|>--- conflicted
+++ resolved
@@ -69,13 +69,7 @@
                 doc = jina_pb2.Document()
                 doc.text = f'i\'m dummy doc {j}'
                 doc.offset = 1000
-<<<<<<< HEAD
                 doc.tags['id'] = 1000  # this will be ignored
-                doc.granularity = 3  # this will be ignored
-=======
-                doc.id = 1000  # this will be ignored
-
->>>>>>> 0bbdb2b5
                 doc.mime_type = 'mime_type'
                 yield doc
 
@@ -131,30 +125,4 @@
         for index, doc in enumerate(request.index.docs, 1):
             self.assertEqual(doc.length, 5)
             self.assertEqual(pb2array(doc.blob).shape, (10, ))
-<<<<<<< HEAD
-            self.assertEqual(doc.blob.shape, [10])
-
-    def test_request_generate_docs_with_different_granularity(self):
-        def random_docs(num_docs):
-            for j in range(1, num_docs + 1):
-                doc = jina_pb2.Document()
-                doc.text = f'i\'m dummy doc {j}'
-                doc.offset = 1000
-                doc.tags['id'] = 1000  # this will be ignored
-                doc.granularity = 3  # this will be overriden by _generate granularity param
-                doc.mime_type = 'mime_type'
-                yield doc
-
-        req = _generate(data=random_docs(100), batch_size=100, granularity=5)
-
-        request = next(req)
-        self.assertEqual(len(request.index.docs), 100)
-        for index, doc in enumerate(request.index.docs, 1):
-            self.assertEqual(doc.length, 100)
-            self.assertEqual(doc.mime_type, 'mime_type')
-            self.assertEqual(doc.granularity, 5)
-            self.assertEqual(doc.text, f'i\'m dummy doc {index}')
-            self.assertEqual(doc.offset, 1000)
-=======
-            self.assertEqual(doc.blob.shape, [10])
->>>>>>> 0bbdb2b5
+            self.assertEqual(doc.blob.shape, [10])