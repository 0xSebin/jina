import os

import numpy as np
import pytest

<<<<<<< HEAD
from jina import Flow, Document, Client, __default_host__
from daemon.clients import JinaDClient
=======
from daemon.clients import JinaDClient
from jina import Flow, Client, Document, __default_host__

>>>>>>> 51b5cd41

cur_dir = os.path.dirname(os.path.abspath(__file__))

"""
Run below commands for local tests
docker build --build-arg PIP_TAG=daemon -f Dockerfiles/debianx.Dockerfile -t jinaai/jina:test-daemon .
docker run --add-host host.docker.internal:host-gateway \
    --name jinad -v /var/run/docker.sock:/var/run/docker.sock -v /tmp/jinad:/tmp/jinad \
    -p 8000:8000 -d jinaai/jina:test-daemon
"""

CLOUD_HOST = 'localhost:8000'  # consider it as the staged version
NUM_DOCS = 100


@pytest.fixture()
def docker_image():
    img_name = 'test-mwu-encoder'
    import docker

    client = docker.from_env()
    client.images.build(path=os.path.join(cur_dir, 'mwu-encoder/'), tag=img_name)
    client.close()
    yield img_name
    client = docker.from_env()
    client.containers.prune()


@pytest.mark.parametrize('parallels', [1, 2])
def test_r_l_docker(parallels, docker_image, mocker):
    response_mock = mocker.Mock()
    f = (
        Flow()
        .add(
            uses=f'docker://{docker_image}',
            host=CLOUD_HOST,
            parallel=parallels,
            timeout_ready=-1,
        )
        .add(parallel=parallels)
    )
    with f:
        f.index(
            inputs=(Document(text='hello') for _ in range(NUM_DOCS)),
            on_done=response_mock,
        )

    response_mock.assert_called()


@pytest.mark.parametrize('parallels', [1, 2])
def test_l_r_docker(parallels, docker_image, mocker):
    response_mock = mocker.Mock()

    f = (
        Flow()
        .add(parallel=parallels)
        .add(uses=f'docker://{docker_image}', host=CLOUD_HOST, parallel=parallels)
    )
    with f:
        f.index(
            inputs=(Document(text='hello') for _ in range(NUM_DOCS)),
            on_done=response_mock,
        )
    response_mock.assert_called()


@pytest.mark.parametrize('parallels', [1, 2])
def test_r_l_r_docker(parallels, docker_image, mocker):
    response_mock = mocker.Mock()

    f = (
        Flow()
        .add(uses=f'docker://{docker_image}', host=CLOUD_HOST, parallel=parallels)
        .add()
        .add(uses=f'docker://{docker_image}', host=CLOUD_HOST, parallel=parallels)
    )
    with f:
        f.index(
            inputs=(Document(text='hello') for _ in range(NUM_DOCS)),
            on_done=response_mock,
        )
    response_mock.assert_called()


@pytest.mark.parametrize('parallels', [1])
def test_r_r_r_docker(parallels, docker_image, mocker):
    response_mock = mocker.Mock()

    f = (
        Flow()
        .add(uses=f'docker://{docker_image}', host=CLOUD_HOST, parallel=parallels)
        .add(uses=f'docker://{docker_image}', host=CLOUD_HOST, parallel=parallels)
        .add(uses=f'docker://{docker_image}', host=CLOUD_HOST, parallel=parallels)
    )
    with f:
        f.index(
            inputs=(Document(text='hello') for _ in range(NUM_DOCS)),
            on_done=response_mock,
        )
    response_mock.assert_called()


@pytest.mark.parametrize('parallels', [1, 2])
def test_l_r_l_docker(parallels, docker_image, mocker):
    response_mock = mocker.Mock()
    f = (
        Flow()
        .add()
        .add(uses=f'docker://{docker_image}', host=CLOUD_HOST, parallel=parallels)
        .add()
    )
    with f:
        f.index(
            inputs=(Document(blob=np.random.random([1, 100])) for _ in range(NUM_DOCS)),
            on_done=response_mock,
        )
    response_mock.assert_called()


<<<<<<< HEAD
def test_remote_flow_containerized_executor(docker_image, mocker):
    response_mock = mocker.Mock()
    client = JinaDClient(host=__default_host__, port=8000)
    workspace_id = client.workspaces.create(paths=[os.path.join(cur_dir, 'yamls')])
    flow_id = client.flows.create(workspace_id=workspace_id, filename='flow.yml')
    Client(host=__default_host__, port_expose=9000, protocol='http').post(
        on='/',
        inputs=(Document(blob=np.random.random([1, 100])) for _ in range(NUM_DOCS)),
        on_done=response_mock,
    )
    response_mock.assert_called()
    assert client.flows.delete(flow_id)
=======
def test_remote_flow_containerized_executors(docker_image, mocker):
    response_mock = mocker.Mock()
    client = JinaDClient(host=__default_host__, port=8000)
    workspace_id = client.workspaces.create(paths=[os.path.join(cur_dir, 'yamls')])

    GATEWAY_CONTAINER_GATEWAY = 'flow_gcg.yml'
    GATEWAY_CONTAINER_LOCAL_GATEWAY = 'flow_gclg.yml'
    GATEWAY_LOCAL_CONTAINER_GATEWAY = 'flow_gclg.yml'
    GATEWAY_CONTAINER_LOCAL_CONTAINER_GATEWAY = 'flow_gclcg.yml'

    for flow_yaml in [
        GATEWAY_CONTAINER_GATEWAY,
        GATEWAY_CONTAINER_LOCAL_GATEWAY,
        GATEWAY_LOCAL_CONTAINER_GATEWAY,
        GATEWAY_CONTAINER_LOCAL_CONTAINER_GATEWAY,
    ]:
        flow_id = client.flows.create(workspace_id=workspace_id, filename=flow_yaml)
        args = client.flows.get(flow_id)['arguments']['object']['arguments']
        Client(
            host=__default_host__,
            port=args['port_expose'],
            protocol=args['protocol'],
        ).post(
            on='/',
            inputs=(Document(blob=np.random.random([1, 100])) for _ in range(NUM_DOCS)),
            on_done=response_mock,
        )
        response_mock.assert_called()
        assert client.flows.delete(flow_id)

>>>>>>> 51b5cd41
    assert client.workspaces.delete(workspace_id)<|MERGE_RESOLUTION|>--- conflicted
+++ resolved
@@ -3,14 +3,8 @@
 import numpy as np
 import pytest
 
-<<<<<<< HEAD
 from jina import Flow, Document, Client, __default_host__
 from daemon.clients import JinaDClient
-=======
-from daemon.clients import JinaDClient
-from jina import Flow, Client, Document, __default_host__
-
->>>>>>> 51b5cd41
 
 cur_dir = os.path.dirname(os.path.abspath(__file__))
 
@@ -131,20 +125,6 @@
     response_mock.assert_called()
 
 
-<<<<<<< HEAD
-def test_remote_flow_containerized_executor(docker_image, mocker):
-    response_mock = mocker.Mock()
-    client = JinaDClient(host=__default_host__, port=8000)
-    workspace_id = client.workspaces.create(paths=[os.path.join(cur_dir, 'yamls')])
-    flow_id = client.flows.create(workspace_id=workspace_id, filename='flow.yml')
-    Client(host=__default_host__, port_expose=9000, protocol='http').post(
-        on='/',
-        inputs=(Document(blob=np.random.random([1, 100])) for _ in range(NUM_DOCS)),
-        on_done=response_mock,
-    )
-    response_mock.assert_called()
-    assert client.flows.delete(flow_id)
-=======
 def test_remote_flow_containerized_executors(docker_image, mocker):
     response_mock = mocker.Mock()
     client = JinaDClient(host=__default_host__, port=8000)
@@ -175,5 +155,4 @@
         response_mock.assert_called()
         assert client.flows.delete(flow_id)
 
->>>>>>> 51b5cd41
     assert client.workspaces.delete(workspace_id)